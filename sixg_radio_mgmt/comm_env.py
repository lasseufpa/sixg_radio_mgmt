--- conflicted
+++ resolved
@@ -318,13 +318,9 @@
         self.metrics_hist.step(step_hist)
 
         if self.step_number == self.max_number_steps:
-<<<<<<< HEAD
             self.metrics_hist.save(
                 self.simu_name, self.agent_name, self.episode_number
             )
-=======
-            self.metrics_hist.save(self.simu_name, self.episode_number)
->>>>>>> 26a47fb7
         else:
             # Update associations
             (
